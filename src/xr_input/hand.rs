use std::f32::consts::PI;

use bevy::prelude::{
    default, info, Color, Commands, Component, Deref, DerefMut, Entity, Gizmos, GlobalTransform,
    Plugin, PostUpdate, PreUpdate, Quat, Query, Res, ResMut, Resource, SpatialBundle, Startup,
    Transform, Update, Vec3, With, Without,
};
use openxr::{HandJoint, Posef};

use crate::{
    input::XrInput,
    resources::{XrFrameState, XrInstance, XrSession},
    xr_input::Vec3Conv,
};

use super::{
    actions::XrActionSets,
    hand_poses::get_simulated_open_hand_transforms,
    handtracking::HandTrackingTracker,
    oculus_touch::OculusController,
    trackers::{OpenXRLeftController, OpenXRRightController, OpenXRTracker, OpenXRTrackingRoot},
<<<<<<< HEAD
    Hand, QuatConv, hands::{HandBone, BoneTrackingStatus},
=======
    Hand, QuatConv,
>>>>>>> 86a7bf73
};

/// add debug renderer for controllers
#[derive(Default)]
pub struct OpenXrHandInput;

impl Plugin for OpenXrHandInput {
    fn build(&self, app: &mut bevy::prelude::App) {
<<<<<<< HEAD
        app
            // .add_systems(Update, update_hand_skeletons)
            // .add_systems(PreUpdate, update_hand_states)
            .add_systems(Startup, spawn_hand_entities);
            // .insert_resource(HandStatesResource::default())
            // .insert_resource(HandInputSource::default());
=======
        app.add_systems(Update, update_hand_skeletons)
            .add_systems(PreUpdate, update_hand_states)
            .add_systems(Startup, spawn_hand_entities)
            .insert_resource(HandStatesResource::default());
        // .insert_resource(HandInputSource::default());
>>>>>>> 86a7bf73
    }
}

/// add debug renderer for controllers
#[derive(Default)]
pub struct HandInputDebugRenderer;

impl Plugin for HandInputDebugRenderer {
    fn build(&self, app: &mut bevy::prelude::App) {
        app.add_systems(PostUpdate, draw_hand_entities);
    }
}

#[derive(Resource)]
pub enum HandInputSource {
    Emulated,
    OpenXr,
}

impl Default for HandInputSource {
    fn default() -> Self {
        HandInputSource::OpenXr
    }
}

#[derive(Resource, Default, Clone, Copy)]
pub struct HandsResource {
    pub left: HandResource,
    pub right: HandResource,
}
#[derive(Clone, Copy)]
pub struct HandResource {
    pub palm: Entity,
    pub wrist: Entity,
    pub thumb: ThumbResource,
    pub index: IndexResource,
    pub middle: MiddleResource,
    pub ring: RingResource,
    pub little: LittleResource,
}

impl Default for HandResource {
    fn default() -> Self {
        Self {
            palm: Entity::PLACEHOLDER,
            wrist: Entity::PLACEHOLDER,
            thumb: Default::default(),
            index: Default::default(),
            middle: Default::default(),
            ring: Default::default(),
            little: Default::default(),
        }
    }
}
#[derive(Clone, Copy)]
pub struct ThumbResource {
    pub metacarpal: Entity,
    pub proximal: Entity,
    pub distal: Entity,
    pub tip: Entity,
}

impl Default for ThumbResource {
    fn default() -> Self {
        Self {
            metacarpal: Entity::PLACEHOLDER,
            proximal: Entity::PLACEHOLDER,
            distal: Entity::PLACEHOLDER,
            tip: Entity::PLACEHOLDER,
        }
    }
}
#[derive(Clone, Copy)]
pub struct IndexResource {
    pub metacarpal: Entity,
    pub proximal: Entity,
    pub intermediate: Entity,
    pub distal: Entity,
    pub tip: Entity,
}

impl Default for IndexResource {
    fn default() -> Self {
        Self {
            metacarpal: Entity::PLACEHOLDER,
            proximal: Entity::PLACEHOLDER,
            intermediate: Entity::PLACEHOLDER,
            distal: Entity::PLACEHOLDER,
            tip: Entity::PLACEHOLDER,
        }
    }
}
#[derive(Clone, Copy)]
pub struct MiddleResource {
    pub metacarpal: Entity,
    pub proximal: Entity,
    pub intermediate: Entity,
    pub distal: Entity,
    pub tip: Entity,
}
impl Default for MiddleResource {
    fn default() -> Self {
        Self {
            metacarpal: Entity::PLACEHOLDER,
            proximal: Entity::PLACEHOLDER,
            intermediate: Entity::PLACEHOLDER,
            distal: Entity::PLACEHOLDER,
            tip: Entity::PLACEHOLDER,
        }
    }
}
#[derive(Clone, Copy)]
pub struct RingResource {
    pub metacarpal: Entity,
    pub proximal: Entity,
    pub intermediate: Entity,
    pub distal: Entity,
    pub tip: Entity,
}
impl Default for RingResource {
    fn default() -> Self {
        Self {
            metacarpal: Entity::PLACEHOLDER,
            proximal: Entity::PLACEHOLDER,
            intermediate: Entity::PLACEHOLDER,
            distal: Entity::PLACEHOLDER,
            tip: Entity::PLACEHOLDER,
        }
    }
}
#[derive(Clone, Copy)]
pub struct LittleResource {
    pub metacarpal: Entity,
    pub proximal: Entity,
    pub intermediate: Entity,
    pub distal: Entity,
    pub tip: Entity,
}
impl Default for LittleResource {
    fn default() -> Self {
        Self {
            metacarpal: Entity::PLACEHOLDER,
            proximal: Entity::PLACEHOLDER,
            intermediate: Entity::PLACEHOLDER,
            distal: Entity::PLACEHOLDER,
            tip: Entity::PLACEHOLDER,
        }
    }
}

pub fn spawn_hand_entities(mut commands: Commands) {
    let hands = [Hand::Left, Hand::Right];
    let bones = HandBone::get_all_bones();
    //hand resource
    let mut hand_resource = HandsResource { ..default() };
    for hand in hands.iter() {
        for bone in bones.iter() {
            let boneid = commands
                .spawn((
                    SpatialBundle::default(),
                    bone.clone(),
                    OpenXRTracker,
                    hand.clone(),
                    BoneTrackingStatus::Emulated,
                ))
                .id();
            match hand {
                Hand::Left => match bone {
                    HandBone::Palm => hand_resource.left.palm = boneid,
                    HandBone::Wrist => hand_resource.left.wrist = boneid,
                    HandBone::ThumbMetacarpal => hand_resource.left.thumb.metacarpal = boneid,
                    HandBone::ThumbProximal => hand_resource.left.thumb.proximal = boneid,
                    HandBone::ThumbDistal => hand_resource.left.thumb.distal = boneid,
                    HandBone::ThumbTip => hand_resource.left.thumb.tip = boneid,
                    HandBone::IndexMetacarpal => hand_resource.left.index.metacarpal = boneid,
                    HandBone::IndexProximal => hand_resource.left.index.proximal = boneid,
                    HandBone::IndexIntermediate => hand_resource.left.index.intermediate = boneid,
                    HandBone::IndexDistal => hand_resource.left.index.distal = boneid,
                    HandBone::IndexTip => hand_resource.left.index.tip = boneid,
                    HandBone::MiddleMetacarpal => hand_resource.left.middle.metacarpal = boneid,
                    HandBone::MiddleProximal => hand_resource.left.middle.proximal = boneid,
                    HandBone::MiddleIntermediate => hand_resource.left.middle.intermediate = boneid,
                    HandBone::MiddleDistal => hand_resource.left.middle.distal = boneid,
                    HandBone::MiddleTip => hand_resource.left.middle.tip = boneid,
                    HandBone::RingMetacarpal => hand_resource.left.ring.metacarpal = boneid,
                    HandBone::RingProximal => hand_resource.left.ring.proximal = boneid,
                    HandBone::RingIntermediate => hand_resource.left.ring.intermediate = boneid,
                    HandBone::RingDistal => hand_resource.left.ring.distal = boneid,
                    HandBone::RingTip => hand_resource.left.ring.tip = boneid,
                    HandBone::LittleMetacarpal => hand_resource.left.little.metacarpal = boneid,
                    HandBone::LittleProximal => hand_resource.left.little.proximal = boneid,
                    HandBone::LittleIntermediate => hand_resource.left.little.intermediate = boneid,
                    HandBone::LittleDistal => hand_resource.left.little.distal = boneid,
                    HandBone::LittleTip => hand_resource.left.little.tip = boneid,
                },
                Hand::Right => match bone {
                    HandBone::Palm => hand_resource.right.palm = boneid,
                    HandBone::Wrist => hand_resource.right.wrist = boneid,
                    HandBone::ThumbMetacarpal => hand_resource.right.thumb.metacarpal = boneid,
                    HandBone::ThumbProximal => hand_resource.right.thumb.proximal = boneid,
                    HandBone::ThumbDistal => hand_resource.right.thumb.distal = boneid,
                    HandBone::ThumbTip => hand_resource.right.thumb.tip = boneid,
                    HandBone::IndexMetacarpal => hand_resource.right.index.metacarpal = boneid,
                    HandBone::IndexProximal => hand_resource.right.index.proximal = boneid,
                    HandBone::IndexIntermediate => hand_resource.right.index.intermediate = boneid,
                    HandBone::IndexDistal => hand_resource.right.index.distal = boneid,
                    HandBone::IndexTip => hand_resource.right.index.tip = boneid,
                    HandBone::MiddleMetacarpal => hand_resource.right.middle.metacarpal = boneid,
                    HandBone::MiddleProximal => hand_resource.right.middle.proximal = boneid,
                    HandBone::MiddleIntermediate => {
                        hand_resource.right.middle.intermediate = boneid
                    }
                    HandBone::MiddleDistal => hand_resource.right.middle.distal = boneid,
                    HandBone::MiddleTip => hand_resource.right.middle.tip = boneid,
                    HandBone::RingMetacarpal => hand_resource.right.ring.metacarpal = boneid,
                    HandBone::RingProximal => hand_resource.right.ring.proximal = boneid,
                    HandBone::RingIntermediate => hand_resource.right.ring.intermediate = boneid,
                    HandBone::RingDistal => hand_resource.right.ring.distal = boneid,
                    HandBone::RingTip => hand_resource.right.ring.tip = boneid,
                    HandBone::LittleMetacarpal => hand_resource.right.little.metacarpal = boneid,
                    HandBone::LittleProximal => hand_resource.right.little.proximal = boneid,
                    HandBone::LittleIntermediate => {
                        hand_resource.right.little.intermediate = boneid
                    }
                    HandBone::LittleDistal => hand_resource.right.little.distal = boneid,
                    HandBone::LittleTip => hand_resource.right.little.tip = boneid,
                },
            }
        }
    }
    commands.insert_resource(hand_resource);
}

<<<<<<< HEAD
=======
#[derive(Component, Debug, Clone, Copy)]
pub enum HandBone {
    Palm,
    Wrist,
    ThumbMetacarpal,
    ThumbProximal,
    ThumbDistal,
    ThumbTip,
    IndexMetacarpal,
    IndexProximal,
    IndexIntermediate,
    IndexDistal,
    IndexTip,
    MiddleMetacarpal,
    MiddleProximal,
    MiddleIntermediate,
    MiddleDistal,
    MiddleTip,
    RingMetacarpal,
    RingProximal,
    RingIntermediate,
    RingDistal,
    RingTip,
    LittleMetacarpal,
    LittleProximal,
    LittleIntermediate,
    LittleDistal,
    LittleTip,
}
impl HandBone {
    pub const fn get_all_bones() -> [HandBone; 26] {
        [
            HandBone::Palm,
            HandBone::Wrist,
            HandBone::ThumbMetacarpal,
            HandBone::ThumbProximal,
            HandBone::ThumbDistal,
            HandBone::ThumbTip,
            HandBone::IndexMetacarpal,
            HandBone::IndexProximal,
            HandBone::IndexIntermediate,
            HandBone::IndexDistal,
            HandBone::IndexTip,
            HandBone::MiddleMetacarpal,
            HandBone::MiddleProximal,
            HandBone::MiddleIntermediate,
            HandBone::MiddleDistal,
            HandBone::MiddleTip,
            HandBone::RingMetacarpal,
            HandBone::RingProximal,
            HandBone::RingIntermediate,
            HandBone::RingDistal,
            HandBone::RingTip,
            HandBone::LittleMetacarpal,
            HandBone::LittleProximal,
            HandBone::LittleIntermediate,
            HandBone::LittleDistal,
            HandBone::LittleTip,
        ]
    }
    pub fn get_index_from_bone(&self) -> usize {
        match &self {
            HandBone::Palm => 0,
            HandBone::Wrist => 1,
            HandBone::ThumbMetacarpal => 2,
            HandBone::ThumbProximal => 3,
            HandBone::ThumbDistal => 4,
            HandBone::ThumbTip => 5,
            HandBone::IndexMetacarpal => 6,
            HandBone::IndexProximal => 7,
            HandBone::IndexIntermediate => 8,
            HandBone::IndexDistal => 9,
            HandBone::IndexTip => 10,
            HandBone::MiddleMetacarpal => 11,
            HandBone::MiddleProximal => 12,
            HandBone::MiddleIntermediate => 13,
            HandBone::MiddleDistal => 14,
            HandBone::MiddleTip => 15,
            HandBone::RingMetacarpal => 16,
            HandBone::RingProximal => 17,
            HandBone::RingIntermediate => 18,
            HandBone::RingDistal => 19,
            HandBone::RingTip => 20,
            HandBone::LittleMetacarpal => 21,
            HandBone::LittleProximal => 22,
            HandBone::LittleIntermediate => 23,
            HandBone::LittleDistal => 24,
            HandBone::LittleTip => 25,
        }
    }
}
>>>>>>> 86a7bf73

pub fn update_hand_states(
    oculus_controller: Res<OculusController>,
    hand_states_option: Option<ResMut<HandStatesResource>>,
    frame_state: Res<XrFrameState>,
    xr_input: Res<XrInput>,
    instance: Res<XrInstance>,
    session: Res<XrSession>,
    action_sets: Res<XrActionSets>,
) {
    match hand_states_option {
        Some(mut hands) => {
            //lock frame
            let frame_state = *frame_state.lock().unwrap();
            //get controller
            let controller =
                oculus_controller.get_ref(&session, &frame_state, &xr_input, &action_sets);

            //right hand
            let squeeze = controller.squeeze(Hand::Right);
            let trigger_state = controller.trigger(Hand::Right);
            let calc_trigger_state = match controller.trigger_touched(Hand::Right) {
                true => match trigger_state > 0.0 {
                    true => TriggerState::PULLED,
                    false => TriggerState::TOUCHED,
                },
                false => TriggerState::OFF,
            };
            //button a
            let mut a_state = ButtonState::OFF;
            if controller.a_button_touched() {
                a_state = ButtonState::TOUCHED;
            }
            if controller.a_button() {
                a_state = ButtonState::PRESSED;
            }

            //button b
            let mut b_state = ButtonState::OFF;
            if controller.b_button_touched() {
                b_state = ButtonState::TOUCHED;
            }
            if controller.b_button() {
                b_state = ButtonState::PRESSED;
            }

            let thumbstick_state = controller.thumbstick(Hand::Right);
            let calc_thumbstick_state = match controller.thumbstick_touch(Hand::Right) {
                true => match thumbstick_state.x > 0.0 || thumbstick_state.y > 0.0 {
                    true => ThumbstickState::PRESSED,
                    false => ThumbstickState::TOUCHED,
                },
                false => ThumbstickState::OFF,
            };

            let right_state = HandState {
                grip: squeeze,
                trigger_state: calc_trigger_state,
                a_button: a_state,
                b_button: b_state,
                thumbstick: calc_thumbstick_state,
            };

            //left
            let squeeze = controller.squeeze(Hand::Left);
            let trigger_state = controller.trigger(Hand::Left);
            let calc_trigger_state = match controller.trigger_touched(Hand::Left) {
                true => match trigger_state > 0.0 {
                    true => TriggerState::PULLED,
                    false => TriggerState::TOUCHED,
                },
                false => TriggerState::OFF,
            };
            //button a
            let mut a_state = ButtonState::OFF;
            if controller.x_button_touched() {
                a_state = ButtonState::TOUCHED;
            }
            if controller.x_button() {
                a_state = ButtonState::PRESSED;
            }

            //button b
            let mut b_state = ButtonState::OFF;
            if controller.y_button_touched() {
                b_state = ButtonState::TOUCHED;
            }
            if controller.y_button() {
                b_state = ButtonState::PRESSED;
            }

            let thumbstick_state = controller.thumbstick(Hand::Left);
            let calc_thumbstick_state = match controller.thumbstick_touch(Hand::Left) {
                true => match thumbstick_state.x > 0.0 || thumbstick_state.y > 0.0 {
                    true => ThumbstickState::PRESSED,
                    false => ThumbstickState::TOUCHED,
                },
                false => ThumbstickState::OFF,
            };

            let left_state = HandState {
                grip: squeeze,
                trigger_state: calc_trigger_state,
                a_button: a_state,
                b_button: b_state,
                thumbstick: calc_thumbstick_state,
            };

            hands.left = left_state;
            hands.right = right_state;
        }
        None => info!("hand states resource not init yet"),
    }
}

#[derive(Clone, Copy)]
pub enum ButtonState {
    OFF,
    TOUCHED,
    PRESSED,
}

impl Default for ButtonState {
    fn default() -> Self {
        ButtonState::OFF
    }
}
#[derive(Clone, Copy)]
pub enum ThumbstickState {
    OFF,
    TOUCHED,
    PRESSED,
}

impl Default for ThumbstickState {
    fn default() -> Self {
        ThumbstickState::OFF
    }
}
#[derive(Clone, Copy)]
pub enum TriggerState {
    OFF,
    TOUCHED,
    PULLED,
}

impl Default for TriggerState {
    fn default() -> Self {
        TriggerState::OFF
    }
}

#[derive(Default, Resource)]
pub struct HandStatesResource {
    pub left: HandState,
    pub right: HandState,
}

#[derive(Clone, Copy)]
pub struct HandState {
    pub grip: f32,
    pub trigger_state: TriggerState,
    pub a_button: ButtonState,
    pub b_button: ButtonState,
    pub thumbstick: ThumbstickState,
}

impl HandState {
    pub fn get_index_curl(&self) -> f32 {
        match self.trigger_state {
            TriggerState::OFF => 0.0,
            TriggerState::TOUCHED => 0.50,
            TriggerState::PULLED => 1.0,
        }
    }

    pub fn get_thumb_curl(&self) -> f32 {
        match self.thumbstick {
            ThumbstickState::OFF => (),
            ThumbstickState::TOUCHED => return 0.25,
            ThumbstickState::PRESSED => return 0.25,
        };

        match self.a_button {
            ButtonState::OFF => (),
            ButtonState::TOUCHED => return 0.25,
            ButtonState::PRESSED => return 0.25,
        };

        match self.b_button {
            ButtonState::OFF => (),
            ButtonState::TOUCHED => return 0.25,
            ButtonState::PRESSED => return 0.25,
        };
        //if no thumb actions taken return open position
        return 0.0;
    }
}

impl Default for HandState {
    fn default() -> Self {
        Self {
            grip: Default::default(),
            trigger_state: Default::default(),
            a_button: Default::default(),
            b_button: Default::default(),
            thumbstick: Default::default(),
        }
    }
}

pub fn update_hand_bones_emulated(
    controller_transform: Transform,
    hand: Hand,
    hand_state: HandState,

    hand_bone_query: &mut Query<(
        Entity,
        &mut Transform,
        &HandBone,
        &Hand,
        Option<&mut HandBoneRadius>,
        Without<OpenXRTrackingRoot>,
    )>,
) {
    let left_hand_rot = Quat::from_rotation_y(180.0 * PI / 180.0);
    let hand_translation: Vec3 = match hand {
        Hand::Left => controller_transform.translation,
        Hand::Right => controller_transform.translation,
    };

    let controller_quat: Quat = match hand {
        Hand::Left => controller_transform.rotation.mul_quat(left_hand_rot),
        Hand::Right => controller_transform.rotation,
    };

    let splay_direction = match hand {
        Hand::Left => -1.0,
        Hand::Right => 1.0,
    };
    //lets make a structure to hold our calculated transforms for now
    let mut calc_transforms = [Transform::default(); 26];

    //curl represents how closed the hand is from 0 to 1;
    let grip_curl = hand_state.grip;
    let index_curl = hand_state.get_index_curl();
    let thumb_curl = hand_state.get_thumb_curl();
    //get palm quat
    let y = Quat::from_rotation_y(-90.0 * PI / 180.0);
    let x = Quat::from_rotation_x(-90.0 * PI / 180.0);
    let palm_quat = controller_quat.mul_quat(y).mul_quat(x);
    //get simulated bones
    let hand_transform_array: [Transform; 26] = get_simulated_open_hand_transforms(hand);
    //palm
    let palm = hand_transform_array[HandJoint::PALM];
    calc_transforms[HandJoint::PALM] = Transform {
        translation: hand_translation + palm.translation,
        ..default()
    };
    //wrist
    let wrist = hand_transform_array[HandJoint::WRIST];
    calc_transforms[HandJoint::WRIST] = Transform {
        translation: hand_translation + palm.translation + palm_quat.mul_vec3(wrist.translation),
        ..default()
    };

    //thumb
    let thumb_joints = [
        HandJoint::THUMB_METACARPAL,
        HandJoint::THUMB_PROXIMAL,
        HandJoint::THUMB_DISTAL,
        HandJoint::THUMB_TIP,
    ];
    let mut prior_start: Option<Vec3> = None;
    let mut prior_quat: Option<Quat> = None;
    let mut prior_vector: Option<Vec3> = None;
    let splay = Quat::from_rotation_y(splay_direction * 30.0 * PI / 180.0);
    let huh = Quat::from_rotation_x(-35.0 * PI / 180.0);
    let splay_quat = palm_quat.mul_quat(huh).mul_quat(splay);
    for bone in thumb_joints.iter() {
        match prior_start {
            Some(start) => {
                let curl_angle: f32 = get_bone_curl_angle(*bone, thumb_curl);
                let tp_lrot = Quat::from_rotation_y(splay_direction * curl_angle * PI / 180.0);
                let tp_quat = prior_quat.unwrap().mul_quat(tp_lrot);
                let thumb_prox = hand_transform_array[*bone];
                let tp_start = start + prior_vector.unwrap();
                let tp_vector = tp_quat.mul_vec3(thumb_prox.translation);
                prior_start = Some(tp_start);
                prior_quat = Some(tp_quat);
                prior_vector = Some(tp_vector);
                //store it
                calc_transforms[*bone] = Transform {
                    translation: tp_start + tp_vector,
                    ..default()
                };
            }
            None => {
                let thumb_meta = hand_transform_array[*bone];
                let tm_start = hand_translation
                    + palm_quat.mul_vec3(palm.translation)
                    + palm_quat.mul_vec3(wrist.translation);
                let tm_vector = palm_quat.mul_vec3(thumb_meta.translation);
                prior_start = Some(tm_start);
                prior_quat = Some(splay_quat);
                prior_vector = Some(tm_vector);
                //store it
                calc_transforms[*bone] = Transform {
                    translation: tm_start + tm_vector,
                    ..default()
                };
            }
        }
    }

    //index
    let thumb_joints = [
        HandJoint::INDEX_METACARPAL,
        HandJoint::INDEX_PROXIMAL,
        HandJoint::INDEX_INTERMEDIATE,
        HandJoint::INDEX_DISTAL,
        HandJoint::INDEX_TIP,
    ];
    let mut prior_start: Option<Vec3> = None;
    let mut prior_quat: Option<Quat> = None;
    let mut prior_vector: Option<Vec3> = None;
    let splay = Quat::from_rotation_y(splay_direction * 10.0 * PI / 180.0);
    let splay_quat = palm_quat.mul_quat(splay);
    for bone in thumb_joints.iter() {
        match prior_start {
            Some(start) => {
                let curl_angle: f32 = get_bone_curl_angle(*bone, index_curl);
                let tp_lrot = Quat::from_rotation_x(curl_angle * PI / 180.0);
                let tp_quat = prior_quat.unwrap().mul_quat(tp_lrot);
                let thumb_prox = hand_transform_array[*bone];
                let tp_start = start + prior_vector.unwrap();
                let tp_vector = tp_quat.mul_vec3(thumb_prox.translation);
                prior_start = Some(tp_start);
                prior_quat = Some(tp_quat);
                prior_vector = Some(tp_vector);
                //store it
                calc_transforms[*bone] = Transform {
                    translation: tp_start + tp_vector,
                    ..default()
                };
            }
            None => {
                let thumb_meta = hand_transform_array[*bone];
                let tm_start = hand_translation
                    + palm_quat.mul_vec3(palm.translation)
                    + palm_quat.mul_vec3(wrist.translation);
                let tm_vector = palm_quat.mul_vec3(thumb_meta.translation);
                prior_start = Some(tm_start);
                prior_quat = Some(splay_quat);
                prior_vector = Some(tm_vector);
                //store it
                calc_transforms[*bone] = Transform {
                    translation: tm_start + tm_vector,
                    ..default()
                };
            }
        }
    }

    //middle
    let thumb_joints = [
        HandJoint::MIDDLE_METACARPAL,
        HandJoint::MIDDLE_PROXIMAL,
        HandJoint::MIDDLE_INTERMEDIATE,
        HandJoint::MIDDLE_DISTAL,
        HandJoint::MIDDLE_TIP,
    ];
    let mut prior_start: Option<Vec3> = None;
    let mut prior_quat: Option<Quat> = None;
    let mut prior_vector: Option<Vec3> = None;
    let splay = Quat::from_rotation_y(splay_direction * 0.0 * PI / 180.0);
    let splay_quat = palm_quat.mul_quat(splay);
    for bone in thumb_joints.iter() {
        match prior_start {
            Some(start) => {
                let curl_angle: f32 = get_bone_curl_angle(*bone, grip_curl);
                let tp_lrot = Quat::from_rotation_x(curl_angle * PI / 180.0);
                let tp_quat = prior_quat.unwrap().mul_quat(tp_lrot);
                let thumb_prox = hand_transform_array[*bone];
                let tp_start = start + prior_vector.unwrap();
                let tp_vector = tp_quat.mul_vec3(thumb_prox.translation);
                prior_start = Some(tp_start);
                prior_quat = Some(tp_quat);
                prior_vector = Some(tp_vector);
                //store it
                calc_transforms[*bone] = Transform {
                    translation: tp_start + tp_vector,
                    ..default()
                };
            }
            None => {
                let thumb_meta = hand_transform_array[*bone];
                let tm_start = hand_translation
                    + palm_quat.mul_vec3(palm.translation)
                    + palm_quat.mul_vec3(wrist.translation);
                let tm_vector = palm_quat.mul_vec3(thumb_meta.translation);
                prior_start = Some(tm_start);
                prior_quat = Some(splay_quat);
                prior_vector = Some(tm_vector);
                //store it
                calc_transforms[*bone] = Transform {
                    translation: tm_start + tm_vector,
                    ..default()
                };
            }
        }
    }
    //ring
    let thumb_joints = [
        HandJoint::RING_METACARPAL,
        HandJoint::RING_PROXIMAL,
        HandJoint::RING_INTERMEDIATE,
        HandJoint::RING_DISTAL,
        HandJoint::RING_TIP,
    ];
    let mut prior_start: Option<Vec3> = None;
    let mut prior_quat: Option<Quat> = None;
    let mut prior_vector: Option<Vec3> = None;
    let splay = Quat::from_rotation_y(splay_direction * -10.0 * PI / 180.0);
    let splay_quat = palm_quat.mul_quat(splay);
    for bone in thumb_joints.iter() {
        match prior_start {
            Some(start) => {
                let curl_angle: f32 = get_bone_curl_angle(*bone, grip_curl);
                let tp_lrot = Quat::from_rotation_x(curl_angle * PI / 180.0);
                let tp_quat = prior_quat.unwrap().mul_quat(tp_lrot);
                let thumb_prox = hand_transform_array[*bone];
                let tp_start = start + prior_vector.unwrap();
                let tp_vector = tp_quat.mul_vec3(thumb_prox.translation);
                prior_start = Some(tp_start);
                prior_quat = Some(tp_quat);
                prior_vector = Some(tp_vector);
                //store it
                calc_transforms[*bone] = Transform {
                    translation: tp_start + tp_vector,
                    ..default()
                };
            }
            None => {
                let thumb_meta = hand_transform_array[*bone];
                let tm_start = hand_translation
                    + palm_quat.mul_vec3(palm.translation)
                    + palm_quat.mul_vec3(wrist.translation);
                let tm_vector = palm_quat.mul_vec3(thumb_meta.translation);
                prior_start = Some(tm_start);
                prior_quat = Some(splay_quat);
                prior_vector = Some(tm_vector);
                //store it
                calc_transforms[*bone] = Transform {
                    translation: tm_start + tm_vector,
                    ..default()
                };
            }
        }
    }

    //little
    let thumb_joints = [
        HandJoint::LITTLE_METACARPAL,
        HandJoint::LITTLE_PROXIMAL,
        HandJoint::LITTLE_INTERMEDIATE,
        HandJoint::LITTLE_DISTAL,
        HandJoint::LITTLE_TIP,
    ];
    let mut prior_start: Option<Vec3> = None;
    let mut prior_quat: Option<Quat> = None;
    let mut prior_vector: Option<Vec3> = None;
    let splay = Quat::from_rotation_y(splay_direction * -20.0 * PI / 180.0);
    let splay_quat = palm_quat.mul_quat(splay);
    for bone in thumb_joints.iter() {
        match prior_start {
            Some(start) => {
                let curl_angle: f32 = get_bone_curl_angle(*bone, grip_curl);
                let tp_lrot = Quat::from_rotation_x(curl_angle * PI / 180.0);
                let tp_quat = prior_quat.unwrap().mul_quat(tp_lrot);
                let thumb_prox = hand_transform_array[*bone];
                let tp_start = start + prior_vector.unwrap();
                let tp_vector = tp_quat.mul_vec3(thumb_prox.translation);
                prior_start = Some(tp_start);
                prior_quat = Some(tp_quat);
                prior_vector = Some(tp_vector);
                //store it
                calc_transforms[*bone] = Transform {
                    translation: tp_start + tp_vector,
                    ..default()
                };
            }
            None => {
                let thumb_meta = hand_transform_array[*bone];
                let tm_start = hand_translation
                    + palm_quat.mul_vec3(palm.translation)
                    + palm_quat.mul_vec3(wrist.translation);
                let tm_vector = palm_quat.mul_vec3(thumb_meta.translation);
                prior_start = Some(tm_start);
                prior_quat = Some(splay_quat);
                prior_vector = Some(tm_vector);
                //store it
                calc_transforms[*bone] = Transform {
                    translation: tm_start + tm_vector,
                    ..default()
                };
            }
        }
    }

    //now that we have all the transforms lets assign them
    for (_, mut transform, handbone, bonehand, _, _) in hand_bone_query.iter_mut() {
        if *bonehand == hand {
            //if the hands match lets go
            let index = match_index(handbone);
            *transform = calc_transforms[index];
        }
    }
}

fn match_index(handbone: &HandBone) -> HandJoint {
    match handbone {
        HandBone::Palm => HandJoint::PALM,
        HandBone::Wrist => HandJoint::WRIST,
        HandBone::ThumbMetacarpal => HandJoint::THUMB_METACARPAL,
        HandBone::ThumbProximal => HandJoint::THUMB_PROXIMAL,
        HandBone::ThumbDistal => HandJoint::THUMB_DISTAL,
        HandBone::ThumbTip => HandJoint::THUMB_TIP,
        HandBone::IndexMetacarpal => HandJoint::INDEX_METACARPAL,
        HandBone::IndexProximal => HandJoint::INDEX_PROXIMAL,
        HandBone::IndexIntermediate => HandJoint::INDEX_INTERMEDIATE,
        HandBone::IndexDistal => HandJoint::INDEX_DISTAL,
        HandBone::IndexTip => HandJoint::INDEX_TIP,
        HandBone::MiddleMetacarpal => HandJoint::MIDDLE_METACARPAL,
        HandBone::MiddleProximal => HandJoint::MIDDLE_PROXIMAL,
        HandBone::MiddleIntermediate => HandJoint::MIDDLE_INTERMEDIATE,
        HandBone::MiddleDistal => HandJoint::MIDDLE_DISTAL,
        HandBone::MiddleTip => HandJoint::MIDDLE_TIP,
        HandBone::RingMetacarpal => HandJoint::RING_METACARPAL,
        HandBone::RingProximal => HandJoint::RING_PROXIMAL,
        HandBone::RingIntermediate => HandJoint::RING_INTERMEDIATE,
        HandBone::RingDistal => HandJoint::RING_DISTAL,
        HandBone::RingTip => HandJoint::RING_TIP,
        HandBone::LittleMetacarpal => HandJoint::LITTLE_METACARPAL,
        HandBone::LittleProximal => HandJoint::LITTLE_PROXIMAL,
        HandBone::LittleIntermediate => HandJoint::LITTLE_INTERMEDIATE,
        HandBone::LittleDistal => HandJoint::LITTLE_DISTAL,
        HandBone::LittleTip => HandJoint::LITTLE_TIP,
    }
}

fn get_bone_curl_angle(bone: HandJoint, curl: f32) -> f32 {
    let mul: f32 = match bone {
        HandJoint::INDEX_PROXIMAL => 0.0,
        HandJoint::MIDDLE_PROXIMAL => 0.0,
        HandJoint::RING_PROXIMAL => 0.0,
        HandJoint::LITTLE_PROXIMAL => 0.0,
        HandJoint::THUMB_PROXIMAL => 0.0,
        _ => 1.0,
    };
    let curl_angle = -((mul * curl * 80.0) + 5.0);
    return curl_angle;
}

fn log_hand(hand_pose: [Posef; 26]) {
    let _palm_wrist = hand_pose[HandJoint::WRIST].position.to_vec3()
        - hand_pose[HandJoint::PALM].position.to_vec3();
    info!(
        "palm-wrist: {}",
        hand_pose[HandJoint::WRIST].position.to_vec3()
            - hand_pose[HandJoint::PALM].position.to_vec3()
    );

    info!(
        "wrist-tm: {}",
        hand_pose[HandJoint::THUMB_METACARPAL].position.to_vec3()
            - hand_pose[HandJoint::WRIST].position.to_vec3()
    );
    info!(
        "tm-tp: {}",
        hand_pose[HandJoint::THUMB_PROXIMAL].position.to_vec3()
            - hand_pose[HandJoint::THUMB_METACARPAL].position.to_vec3()
    );
    info!(
        "tp-td: {}",
        hand_pose[HandJoint::THUMB_DISTAL].position.to_vec3()
            - hand_pose[HandJoint::THUMB_PROXIMAL].position.to_vec3()
    );
    info!(
        "td-tt: {}",
        hand_pose[HandJoint::THUMB_TIP].position.to_vec3()
            - hand_pose[HandJoint::THUMB_DISTAL].position.to_vec3()
    );

    info!(
        "wrist-im: {}",
        hand_pose[HandJoint::INDEX_METACARPAL].position.to_vec3()
            - hand_pose[HandJoint::WRIST].position.to_vec3()
    );
    info!(
        "im-ip: {}",
        hand_pose[HandJoint::INDEX_PROXIMAL].position.to_vec3()
            - hand_pose[HandJoint::INDEX_METACARPAL].position.to_vec3()
    );
    info!(
        "ip-ii: {}",
        hand_pose[HandJoint::INDEX_INTERMEDIATE].position.to_vec3()
            - hand_pose[HandJoint::INDEX_PROXIMAL].position.to_vec3()
    );
    info!(
        "ii-id: {}",
        hand_pose[HandJoint::INDEX_DISTAL].position.to_vec3()
            - hand_pose[HandJoint::INDEX_INTERMEDIATE].position.to_vec3()
    );
    info!(
        "id-it: {}",
        hand_pose[HandJoint::INDEX_TIP].position.to_vec3()
            - hand_pose[HandJoint::INDEX_DISTAL].position.to_vec3()
    );

    info!(
        "wrist-mm: {}",
        hand_pose[HandJoint::MIDDLE_METACARPAL].position.to_vec3()
            - hand_pose[HandJoint::WRIST].position.to_vec3()
    );
    info!(
        "mm-mp: {}",
        hand_pose[HandJoint::MIDDLE_PROXIMAL].position.to_vec3()
            - hand_pose[HandJoint::MIDDLE_METACARPAL].position.to_vec3()
    );
    info!(
        "mp-mi: {}",
        hand_pose[HandJoint::MIDDLE_INTERMEDIATE].position.to_vec3()
            - hand_pose[HandJoint::MIDDLE_PROXIMAL].position.to_vec3()
    );
    info!(
        "mi-md: {}",
        hand_pose[HandJoint::MIDDLE_DISTAL].position.to_vec3()
            - hand_pose[HandJoint::MIDDLE_INTERMEDIATE].position.to_vec3()
    );
    info!(
        "md-mt: {}",
        hand_pose[HandJoint::MIDDLE_TIP].position.to_vec3()
            - hand_pose[HandJoint::MIDDLE_DISTAL].position.to_vec3()
    );

    info!(
        "wrist-rm: {}",
        hand_pose[HandJoint::RING_METACARPAL].position.to_vec3()
            - hand_pose[HandJoint::WRIST].position.to_vec3()
    );
    info!(
        "rm-rp: {}",
        hand_pose[HandJoint::RING_PROXIMAL].position.to_vec3()
            - hand_pose[HandJoint::RING_METACARPAL].position.to_vec3()
    );
    info!(
        "rp-ri: {}",
        hand_pose[HandJoint::RING_INTERMEDIATE].position.to_vec3()
            - hand_pose[HandJoint::RING_PROXIMAL].position.to_vec3()
    );
    info!(
        "ri-rd: {}",
        hand_pose[HandJoint::RING_DISTAL].position.to_vec3()
            - hand_pose[HandJoint::RING_INTERMEDIATE].position.to_vec3()
    );
    info!(
        "rd-rt: {}",
        hand_pose[HandJoint::RING_TIP].position.to_vec3()
            - hand_pose[HandJoint::RING_DISTAL].position.to_vec3()
    );

    info!(
        "wrist-lm: {}",
        hand_pose[HandJoint::LITTLE_METACARPAL].position.to_vec3()
            - hand_pose[HandJoint::WRIST].position.to_vec3()
    );
    info!(
        "lm-lp: {}",
        hand_pose[HandJoint::LITTLE_PROXIMAL].position.to_vec3()
            - hand_pose[HandJoint::LITTLE_METACARPAL].position.to_vec3()
    );
    info!(
        "lp-li: {}",
        hand_pose[HandJoint::LITTLE_INTERMEDIATE].position.to_vec3()
            - hand_pose[HandJoint::LITTLE_PROXIMAL].position.to_vec3()
    );
    info!(
        "li-ld: {}",
        hand_pose[HandJoint::LITTLE_DISTAL].position.to_vec3()
            - hand_pose[HandJoint::LITTLE_INTERMEDIATE].position.to_vec3()
    );
    info!(
        "ld-lt: {}",
        hand_pose[HandJoint::LITTLE_TIP].position.to_vec3()
            - hand_pose[HandJoint::LITTLE_DISTAL].position.to_vec3()
    );
}

pub fn update_hand_skeletons(
    tracking_root_query: Query<(&Transform, With<OpenXRTrackingRoot>)>,
    right_controller_query: Query<(&GlobalTransform, With<OpenXRRightController>)>,
    left_controller_query: Query<(&GlobalTransform, With<OpenXRLeftController>)>,
    hand_states_option: Option<ResMut<HandStatesResource>>,
    mut commands: Commands,
    mut hand_bone_query: Query<(
        Entity,
        &mut Transform,
        &HandBone,
        &Hand,
        Option<&mut HandBoneRadius>,
        Without<OpenXRTrackingRoot>,
    )>,
    input_source: Option<Res<HandInputSource>>,
<<<<<<< HEAD
    hand_tracking: Res<HandTrackingTracker>,
=======
    hand_tracking: Option<Res<HandTrackingTracker>>,
>>>>>>> 86a7bf73
    xr_input: Res<XrInput>,
    xr_frame_state: Res<XrFrameState>,
) {
    match input_source {
        Some(res) => match *res {
            HandInputSource::Emulated => {
                // info!("hand input source is emulated");
                match hand_states_option {
                    Some(hands) => {
                        let left_hand_transform = left_controller_query
                            .get_single()
                            .unwrap()
                            .0
                            .compute_transform();
                        update_hand_bones_emulated(
                            left_hand_transform,
                            Hand::Left,
                            hands.left,
                            &mut hand_bone_query,
                        );
                        let right_hand_transform = right_controller_query
                            .get_single()
                            .unwrap()
                            .0
                            .compute_transform();
                        update_hand_bones_emulated(
                            right_hand_transform,
                            Hand::Right,
                            hands.right,
                            &mut hand_bone_query,
                        );
                    }
                    None => info!("hand states resource not initialized yet"),
                }
            }
<<<<<<< HEAD
            HandInputSource::OpenXr => {
                let hand_ref = hand_tracking.get_ref(&xr_input, &xr_frame_state);
                let (root_transform, _) = tracking_root_query.get_single().unwrap();
                let left_data = hand_ref.get_left_poses();
                let right_data = hand_ref.get_right_poses();

                for (entity, mut transform, bone, hand, radius, _) in hand_bone_query.iter_mut() {
                    let bone_data = match (hand, left_data, right_data) {
                        (Hand::Left, Some(data), _) => data[bone.get_index_from_bone()],
                        (Hand::Right, _, Some(data)) => data[bone.get_index_from_bone()],
                        _ => continue,
                    };
                    match radius {
                        Some(mut r) => r.0 = bone_data.radius,
                        None => {
                            commands
                                .entity(entity)
                                .insert(HandBoneRadius(bone_data.radius));
                        }
                    }
                    *transform = transform
                        .with_translation(
                            root_transform.transform_point(bone_data.pose.position.to_vec3()),
                        )
                        .with_rotation(
                            root_transform.rotation * bone_data.pose.orientation.to_quat(),
                        )
                }
            }
=======
            HandInputSource::OpenXr => match hand_tracking {
                Some(tracking) => {
                    let hand_ref = tracking.get_ref(&xr_input, &xr_frame_state);
                    let (root_transform, _) = tracking_root_query.get_single().unwrap();
                    let left_data = hand_ref.get_left_poses();
                    let right_data = hand_ref.get_right_poses();

                    for (entity, mut transform, bone, hand, radius, _) in hand_bone_query.iter_mut()
                    {
                        let bone_data = match (hand, left_data, right_data) {
                            (Hand::Left, Some(data), _) => data[bone.get_index_from_bone()],
                            (Hand::Right, _, Some(data)) => data[bone.get_index_from_bone()],
                            _ => continue,
                        };
                        match radius {
                            Some(mut r) => r.0 = bone_data.radius,
                            None => {
                                commands
                                    .entity(entity)
                                    .insert(HandBoneRadius(bone_data.radius));
                            }
                        }
                        *transform = transform
                            .with_translation(
                                root_transform.transform_point(bone_data.pose.position.to_vec3()),
                            )
                            .with_rotation(
                                root_transform.rotation * bone_data.pose.orientation.to_quat(),
                            )
                    }
                }
                None => {}
            },
>>>>>>> 86a7bf73
        },
        None => {
            info!("hand input source not initialized");
            return;
        }
    }
}

#[derive(Debug, Component, DerefMut, Deref)]
pub struct HandBoneRadius(pub f32);

pub fn draw_hand_entities(
    mut gizmos: Gizmos,
    query: Query<(&Transform, &HandBone, Option<&HandBoneRadius>)>,
) {
    for (transform, hand_bone, hand_bone_radius) in query.iter() {
        let (radius, color) = get_bone_gizmo_style(hand_bone);
        gizmos.sphere(
            transform.translation,
            transform.rotation,
            hand_bone_radius.map_or(radius, |r| r.0),
            color,
        );
    }
}

fn get_bone_gizmo_style(hand_bone: &HandBone) -> (f32, Color) {
    match hand_bone {
        HandBone::Palm => (0.01, Color::WHITE),
        HandBone::Wrist => (0.01, Color::GRAY),
        HandBone::ThumbMetacarpal => (0.01, Color::RED),
        HandBone::ThumbProximal => (0.008, Color::RED),
        HandBone::ThumbDistal => (0.006, Color::RED),
        HandBone::ThumbTip => (0.004, Color::RED),
        HandBone::IndexMetacarpal => (0.01, Color::ORANGE),
        HandBone::IndexProximal => (0.008, Color::ORANGE),
        HandBone::IndexIntermediate => (0.006, Color::ORANGE),
        HandBone::IndexDistal => (0.004, Color::ORANGE),
        HandBone::IndexTip => (0.002, Color::ORANGE),
        HandBone::MiddleMetacarpal => (0.01, Color::YELLOW),
        HandBone::MiddleProximal => (0.008, Color::YELLOW),
        HandBone::MiddleIntermediate => (0.006, Color::YELLOW),
        HandBone::MiddleDistal => (0.004, Color::YELLOW),
        HandBone::MiddleTip => (0.002, Color::YELLOW),
        HandBone::RingMetacarpal => (0.01, Color::GREEN),
        HandBone::RingProximal => (0.008, Color::GREEN),
        HandBone::RingIntermediate => (0.006, Color::GREEN),
        HandBone::RingDistal => (0.004, Color::GREEN),
        HandBone::RingTip => (0.002, Color::GREEN),
        HandBone::LittleMetacarpal => (0.01, Color::BLUE),
        HandBone::LittleProximal => (0.008, Color::BLUE),
        HandBone::LittleIntermediate => (0.006, Color::BLUE),
        HandBone::LittleDistal => (0.004, Color::BLUE),
        HandBone::LittleTip => (0.002, Color::BLUE),
    }
}<|MERGE_RESOLUTION|>--- conflicted
+++ resolved
@@ -19,11 +19,7 @@
     handtracking::HandTrackingTracker,
     oculus_touch::OculusController,
     trackers::{OpenXRLeftController, OpenXRRightController, OpenXRTracker, OpenXRTrackingRoot},
-<<<<<<< HEAD
     Hand, QuatConv, hands::{HandBone, BoneTrackingStatus},
-=======
-    Hand, QuatConv,
->>>>>>> 86a7bf73
 };
 
 /// add debug renderer for controllers
@@ -32,20 +28,12 @@
 
 impl Plugin for OpenXrHandInput {
     fn build(&self, app: &mut bevy::prelude::App) {
-<<<<<<< HEAD
         app
             // .add_systems(Update, update_hand_skeletons)
             // .add_systems(PreUpdate, update_hand_states)
             .add_systems(Startup, spawn_hand_entities);
             // .insert_resource(HandStatesResource::default())
             // .insert_resource(HandInputSource::default());
-=======
-        app.add_systems(Update, update_hand_skeletons)
-            .add_systems(PreUpdate, update_hand_states)
-            .add_systems(Startup, spawn_hand_entities)
-            .insert_resource(HandStatesResource::default());
-        // .insert_resource(HandInputSource::default());
->>>>>>> 86a7bf73
     }
 }
 
@@ -279,100 +267,6 @@
     commands.insert_resource(hand_resource);
 }
 
-<<<<<<< HEAD
-=======
-#[derive(Component, Debug, Clone, Copy)]
-pub enum HandBone {
-    Palm,
-    Wrist,
-    ThumbMetacarpal,
-    ThumbProximal,
-    ThumbDistal,
-    ThumbTip,
-    IndexMetacarpal,
-    IndexProximal,
-    IndexIntermediate,
-    IndexDistal,
-    IndexTip,
-    MiddleMetacarpal,
-    MiddleProximal,
-    MiddleIntermediate,
-    MiddleDistal,
-    MiddleTip,
-    RingMetacarpal,
-    RingProximal,
-    RingIntermediate,
-    RingDistal,
-    RingTip,
-    LittleMetacarpal,
-    LittleProximal,
-    LittleIntermediate,
-    LittleDistal,
-    LittleTip,
-}
-impl HandBone {
-    pub const fn get_all_bones() -> [HandBone; 26] {
-        [
-            HandBone::Palm,
-            HandBone::Wrist,
-            HandBone::ThumbMetacarpal,
-            HandBone::ThumbProximal,
-            HandBone::ThumbDistal,
-            HandBone::ThumbTip,
-            HandBone::IndexMetacarpal,
-            HandBone::IndexProximal,
-            HandBone::IndexIntermediate,
-            HandBone::IndexDistal,
-            HandBone::IndexTip,
-            HandBone::MiddleMetacarpal,
-            HandBone::MiddleProximal,
-            HandBone::MiddleIntermediate,
-            HandBone::MiddleDistal,
-            HandBone::MiddleTip,
-            HandBone::RingMetacarpal,
-            HandBone::RingProximal,
-            HandBone::RingIntermediate,
-            HandBone::RingDistal,
-            HandBone::RingTip,
-            HandBone::LittleMetacarpal,
-            HandBone::LittleProximal,
-            HandBone::LittleIntermediate,
-            HandBone::LittleDistal,
-            HandBone::LittleTip,
-        ]
-    }
-    pub fn get_index_from_bone(&self) -> usize {
-        match &self {
-            HandBone::Palm => 0,
-            HandBone::Wrist => 1,
-            HandBone::ThumbMetacarpal => 2,
-            HandBone::ThumbProximal => 3,
-            HandBone::ThumbDistal => 4,
-            HandBone::ThumbTip => 5,
-            HandBone::IndexMetacarpal => 6,
-            HandBone::IndexProximal => 7,
-            HandBone::IndexIntermediate => 8,
-            HandBone::IndexDistal => 9,
-            HandBone::IndexTip => 10,
-            HandBone::MiddleMetacarpal => 11,
-            HandBone::MiddleProximal => 12,
-            HandBone::MiddleIntermediate => 13,
-            HandBone::MiddleDistal => 14,
-            HandBone::MiddleTip => 15,
-            HandBone::RingMetacarpal => 16,
-            HandBone::RingProximal => 17,
-            HandBone::RingIntermediate => 18,
-            HandBone::RingDistal => 19,
-            HandBone::RingTip => 20,
-            HandBone::LittleMetacarpal => 21,
-            HandBone::LittleProximal => 22,
-            HandBone::LittleIntermediate => 23,
-            HandBone::LittleDistal => 24,
-            HandBone::LittleTip => 25,
-        }
-    }
-}
->>>>>>> 86a7bf73
 
 pub fn update_hand_states(
     oculus_controller: Res<OculusController>,
@@ -1087,11 +981,7 @@
         Without<OpenXRTrackingRoot>,
     )>,
     input_source: Option<Res<HandInputSource>>,
-<<<<<<< HEAD
-    hand_tracking: Res<HandTrackingTracker>,
-=======
     hand_tracking: Option<Res<HandTrackingTracker>>,
->>>>>>> 86a7bf73
     xr_input: Res<XrInput>,
     xr_frame_state: Res<XrFrameState>,
 ) {
@@ -1127,37 +1017,6 @@
                     None => info!("hand states resource not initialized yet"),
                 }
             }
-<<<<<<< HEAD
-            HandInputSource::OpenXr => {
-                let hand_ref = hand_tracking.get_ref(&xr_input, &xr_frame_state);
-                let (root_transform, _) = tracking_root_query.get_single().unwrap();
-                let left_data = hand_ref.get_left_poses();
-                let right_data = hand_ref.get_right_poses();
-
-                for (entity, mut transform, bone, hand, radius, _) in hand_bone_query.iter_mut() {
-                    let bone_data = match (hand, left_data, right_data) {
-                        (Hand::Left, Some(data), _) => data[bone.get_index_from_bone()],
-                        (Hand::Right, _, Some(data)) => data[bone.get_index_from_bone()],
-                        _ => continue,
-                    };
-                    match radius {
-                        Some(mut r) => r.0 = bone_data.radius,
-                        None => {
-                            commands
-                                .entity(entity)
-                                .insert(HandBoneRadius(bone_data.radius));
-                        }
-                    }
-                    *transform = transform
-                        .with_translation(
-                            root_transform.transform_point(bone_data.pose.position.to_vec3()),
-                        )
-                        .with_rotation(
-                            root_transform.rotation * bone_data.pose.orientation.to_quat(),
-                        )
-                }
-            }
-=======
             HandInputSource::OpenXr => match hand_tracking {
                 Some(tracking) => {
                     let hand_ref = tracking.get_ref(&xr_input, &xr_frame_state);
@@ -1191,7 +1050,6 @@
                 }
                 None => {}
             },
->>>>>>> 86a7bf73
         },
         None => {
             info!("hand input source not initialized");
